--- conflicted
+++ resolved
@@ -50,11 +50,7 @@
 tf_matrices = [t for t,v in zip(tf_matrices,valid_matrices) if v]
 
 # Scale for super-resolution
-<<<<<<< HEAD
-scale = 5
-=======
 scale = 3.
->>>>>>> 0deb8d6a
 for M in tf_matrices:
     M[:2,:] *= scale
 oshape = N.ceil(N.array(images[0].shape)*scale).astype(int)
