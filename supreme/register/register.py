"""Perform image registration."""

__all__ = ['logpolar','refine','sparse']

import numpy as N
import scipy as S
from scipy import ndimage as ndi
import scipy.optimize
import scipy.linalg
fft2 = S.fftpack.fft2
ifft2 = S.fftpack.ifft2

from numpy.testing import set_local_path, restore_path

import sys
from itertools import izip
import timeit
import warnings

set_local_path('../../..')
import supreme as sr
from supreme.config import ftype,itype
import supreme as sr
restore_path()

class PointCorrespondence(object):
    def __init__(self, ref_feat_rows, ref_feat_cols,
                 target_feat_rows, target_feat_cols):
        self.rx,self.ry,self.tx,self.ty = \
                map(N.asarray,[ref_feat_cols,ref_feat_rows,
                               target_feat_cols,target_feat_rows])

<<<<<<< HEAD
        assert len(self.rx) == len(self.ry) == len(self.tx) == len(self.ty), \
               "Equal number of coordinates expected."

    def estimate(self):
        """See Digital Image Warping by George Wolberg, p. 54."""
        rx,ry,tx,ty = self.rx,self.ry,self.tx,self.ty
=======
    _build_tf = sr.register.register._build_tf

    def tf_model(p):
        p[2] = 1. # Force b to be 1
        M = _build_tf(p)
        tc = N.dot(tcoord,M.T)
        return N.sqrt(N.sum((rcoord - tc)**2,axis=1))
>>>>>>> 0deb8d6a

        nr = len(self)

<<<<<<< HEAD
        U = N.zeros((2*nr,8),dtype=ftype)
        U[:nr,0] = tx
        U[:nr,1] = ty
        U[:nr,2] = 1.
        U[:nr,6] = -tx*rx
        U[:nr,7] = -ty*rx

        U[nr:,3] = tx
        U[nr:,4] = ty
        U[nr:,5] = 1.
        U[nr:,6] = -tx*ry
        U[nr:,7] = -ty*ry

        B = N.concatenate((rx,ry))[:,N.newaxis]
=======
    for i in range(3):
        try:
            p,ier = S.optimize.leastsq(tf_model,p,maxfev=50000)
        except:
            p,ier = p_default, -1

        # trivial outlier rejection
        d = tf_model(p)
        mask = (d <= 0.8*d.mean()) | (d <= .25)
        tcoord = tcoord[mask]
        rcoord = rcoord[mask]
>>>>>>> 0deb8d6a

        M,res,rank,s = scipy.linalg.lstsq(U,B)

<<<<<<< HEAD
        return N.append(M,1).reshape((3,3))

    def transform(self,M):
        pass

    def reject(self,off_mean=0.8):
        pass

    def __len__(self):
        return len(self.rx)

def sparse(ref_feat_rows,ref_feat_cols,
           target_feat_rows,target_feat_cols):
    p = PointCorrespondence(ref_feat_rows,ref_feat_cols,
                            target_feat_rows,target_feat_cols)

    M = p.estimate()
    return M
=======
    if ier != 1:
        warnings.warn("Sparse registration did not converge.")

    return _build_tf(p), ier
>>>>>>> 0deb8d6a

def rectangle_inside(shape,percent=10):
    """Return a path inside the border defined by shape."""
    shape = N.asarray(shape)
    rtop = N.round_(shape*percent/100.)
    rbottom = shape - rtop

    cp = sr.geometry.coord_path
    return cp.build(cp.rectangle(rtop,rbottom))

def _rects(shape,divide_rows,divide_cols):
    class Rect:
        def __init__(self,top_r,top_c,height,width):
            self.top_r = top_r
            self.top_c = top_c
            self.width = width
            self.height = height

        @property
        def origin(self):
            return (self.top_r,self.top_c)

        @property
        def shape(self):
            return (int(self.height),int(self.width))

        @property
        def coords(self):
            """x- and y-coordinates, rather than row/column"""
            return (self.top_c,self.top_c,
                    self.top_c+self.width,self.top_c+self.width),\
                    (self.top_r,self.top_r+self.height,
                     self.top_r+self.height,self.top_r)

        def as_slice(self):
            return [slice(self.top_r,self.top_r+self.height),
                    slice(self.top_c,self.top_c+self.width)]

        def __str__(self):
            return "Rectangle: (%d,%d), height: %d, width: %d" % \
                   (self.top_r,self.top_c,self.height,self.width)

    rows,cols = shape
    rows = N.linspace(0,rows,divide_rows+1).astype(int)
    cols = N.linspace(0,cols,divide_cols+1).astype(int)

    rects = []
    for r0,r1 in zip(rows[:-1],rows[1:]):
        for c0,c1 in zip(cols[:-1],cols[1:]):
            rects.append(Rect(r0,c0,r1-r0,c1-c0))

    return rects

def _peaks(image,nr,minvar=0):
    """Divide image into nr quadrants and return peak value positions."""
    n = N.ceil(N.sqrt(nr))
    quadrants = _rects(image.shape,n,n)
    peaks = []
    for q in quadrants:
        q_image = image[q.as_slice()]
        q_argmax = q_image.argmax()
        q_maxpos = N.unravel_index(q_argmax,q.shape)
        if q_image.flat[q_argmax] > minvar:
            peaks.append(N.array(q_maxpos) + q.origin)
    return peaks

def _clearborder(image,border_shape):
    rows,cols = image.shape
    br,bc = border_shape
    image[:br,:] = 0
    image[rows-br:,:] = 0
    image[:,:bc] = 0
    image[:,cols-bc:] = 0
    return image

class ImageInfo(N.ndarray):
    """Description wrapper around ndarray"""
    def __new__(image_cls,arr,info={}):
        x = N.array(arr).view(image_cls)
        x.info = info
        return x
    def __array_finalize__(self, obj):
        if hasattr(obj,'info'):
            self.info = obj.info
        return

def logpolar(ref_img,img_list,window_shape=None,angles=180,
             variance_threshold=0.75,peak_thresh=5):
    """Register the given images using log polar transforms.

    The output is a list of 3x3 arrays.

    """
    assert ref_img.ndim == 2, "Images must be 2-dimensional arrays"

    for img in img_list:
        assert ref_img.shape == img.shape

    if window_shape is None:
        window_shape = N.array(img.shape,dtype=int)/5 + 1
        window_shape[window_shape < 21] = 21
    else:
        window_shape = N.asarray(window_shape,dtype=int)

    # Pre-calculate coordinates for log-polar transforms
    angle_samples = N.linspace(0,2*N.pi,angles)
    w = max(window_shape[:2])
    cr,cc = sr.transform.transform._lpcoords(N.append(window_shape,1),
                                             w,angles=angle_samples)

    def lpt_on_path(image,path,shape):
        """Calculate log polar transforms along a given path."""
        path = list(path)
        cutouts = sr.geometry.cut.along_path(path,image,shape=shape)
        for pos,cut in izip(path,cutouts):
            lpt = sr.transform.logpolar(cut,_coords_r=cr,_coords_c=cc,mode='W')
            yield (pos,cut,lpt - lpt.mean())

    def lpt_corr(reference_frames,frame,descr,path,window_shape,fft_shape):
        try:
            max_corr_sofar = descr['source'].info['variance']
        except:
            max_corr_sofar = 0
        corr_vals = []
        for pos,cut,lpt in lpt_on_path(frame,path,window_shape):
            # prepare correlation FFT
            X = fft2(lpt,fft_shape)

            for rf in reference_frames:
                corr = abs(ifft2(X*rf['fft']))
                corr /= (N.sqrt((lpt**2).sum()*(rf['lpt']**2).sum()))
                corr_max_arg = corr.argmax()
                corr_max = corr.flat[corr_max_arg]
                corr_vals.append(corr_max)

                if corr_max > max_corr_sofar:
                    print corr_max
                    rotation,scale = N.unravel_index(corr_max_arg,fft_shape)
                    rotation = angle_samples[rotation]
                    scale -= fft_shape[1]/2
                    max_corr_sofar = corr_max
                    if max_corr_sofar < 0.6:
                        quality = 'rejected'
                    elif max_corr_sofar < 0.7:
                        quality = 'bad'
                    elif max_corr_sofar < 0.8:
                        quality = 'good'
                    elif max_corr_sofar < 0.85:
                        quality = 'stable'
                    else:
                        quality = 'trusted'

                    descr.update({'source': ImageInfo(cut,
                                                    {'variance': max_corr_sofar,
                                                     'position': pos,
                                                     'rotation': rotation,
                                                     'scale': scale,
                                                     'reference': rf,
                                                     'quality': quality}),
                                'lpt': lpt,
                                'fft': X,
                                'frame': frame})
        return corr_vals

    # Divide reference frame into 4 quadrants and calculate log-polar
    # transforms at points of maximum variance.

    # High-pass filter

    def _prepare_varmap(ref_img):
        vm_filter_mask = [[0,  1, 0],
                          [1, -2, 1],
                          [0,  1, 0]]

        vmsource = ndi.correlate(ref_img,vm_filter_mask)
        vm = sr.ext.variance_map(vmsource,shape=window_shape/4)
        vm = vm/N.prod(window_shape/4)
        vm = _clearborder(vm,window_shape/2)
        return vm

    vm = _prepare_varmap(ref_img)

    import pylab as P
    P.subplot(121)
    P.imshow(ref_img,cmap=P.cm.gray)
    P.axis('off')
    P.subplot(122)
    P.imshow(vm)
    P.rcParams['figure.figsize'] = (6.67,3.335)
    P.axis('off')
    P.savefig('varmap.eps')
    P.show()

    # 'reference' stores image sequences.  Each sequence contains
    # original slice, slice log polar transform and DFT of slice LPT
    reference_frames = []
    ref_pos = _peaks(vm,12,peak_thresh)
    assert len(ref_pos) > 0, "Could not find suitable reference position."
    ref_var = [vm[tuple(p)] for p in ref_pos]
    for pos,original,lpt in lpt_on_path(ref_img,ref_pos,window_shape):
        reference_frames.append({'source':ImageInfo(original,{'position':pos,
                                                              'maxcor':0}),
                                 'lpt': lpt})

    # Calculate Fourier transforms of reference log-polar transforms.
    fft_shape = (angles,w*2-1)
    for frame in reference_frames:
        frame['fft'] = fft2(frame['lpt'][::-1,::-1],fft_shape)

    best_matched_frame = [{} for i in xrange(len(img_list))]
    for fnum,frame in enumerate(img_list):
        print "Matching frame ", fnum
        tic = timeit.time.time()
        bmf = best_matched_frame[fnum]

        vm = _prepare_varmap(frame)

        print "Performing log polar transforms and correlations..."
        path = _peaks(vm,40,0.95*min(ref_var))
        lpt_corr(reference_frames,frame,bmf,path,window_shape,fft_shape)

        toc = timeit.time.time()
        print "Peak correlation was", best_matched_frame[fnum]['source'].info['variance']
        print "Registration completed in %.2f seconds.\n" % (toc-tic)

    def _lpt_peak(pos,frame,bmf,window_shape,fft_shape):
        corr = lpt_corr([bmf['source'].info['reference']],frame,bmf,[pos],window_shape,fft_shape)
        return corr[0]

    for fnum,frame in enumerate(img_list):
        print "Refining frame %d..." % fnum
        bmf = best_matched_frame[fnum]
#        pos = list(bmf['source'].info['position'])
#        scipy.optimize.fmin_cg(_lpt_peak,bmf['source'].info['position'],
#                               args=(frame,bmf,window_shape,fft_shape))
        path = (N.mgrid[-4:5,-4:5].T + bmf['source'].info['position']).reshape((-1,2))
        lpt_corr([bmf['source'].info['reference']],frame,bmf,path,window_shape,fft_shape)

    for fnum,f in enumerate(best_matched_frame):
        info = f['source'].info
        print "Frame #%d" % fnum
        print "Rotation:", info['rotation']/N.pi*180
        print "Scale:", info['scale']
        print "Quality:", info['quality']

        # experiment: show matches
        import pylab as P
        ref = f['source'].info['reference']
        panel = N.hstack((ref_img,f['frame']))
        ref_pos = ref['source'].info['position'].copy()
        target_pos = f['source'].info['position'].copy()
        target_pos[0] = ref_img.shape[0] - target_pos[0]
        ref_pos[0] = ref_img.shape[0] - ref_pos[0]
        target_pos += [0,ref_img.shape[1]]
        P.imshow(panel,interpolation='nearest',cmap=P.cm.gray)
        P.plot([ref_pos[1],target_pos[1]],[ref_pos[0],target_pos[0]],'r-o')
        for rf in reference_frames:
            ref_pos = rf['source'].info['position']
            P.plot([ref_pos[1]],[ref_img.shape[0] - ref_pos[0]],'-wo')
        P.rcParams['figure.figsize'] = (3.24,3.24)
        P.axis('off')
        P.box('off')
        P.savefig('features_%d.eps' % fnum)
        P.show()

    accepted_frames = []
    tf_matrices = []
    for fnum,f in enumerate(best_matched_frame):
        info = f['source'].info
        if info['variance'] >= variance_threshold:
            accepted_frames.append(fnum)
        else:
            continue

        theta = -info['rotation']
        M = N.array([[N.cos(theta),-N.sin(theta),0],
                     [N.sin(theta),N.cos(theta),0],
                     [0,0,1]])

        ref_p = N.append(info['reference']['source'].info['position'][::-1],1)
        p = N.append(info['position'][::-1],1)

        delta = ref_p - N.dot(p,M.T)
        M[:2,2] += delta[:2]
        tf_matrices.append(M)

    return accepted_frames,tf_matrices

def _tf_difference(M_target,M_ref,target,reference):
    """Calculate difference between reference and transformed target."""
    M_target[[6,7]] = 0
    M_target[8] = 1
    M_ref[[6,7]] = 0
    M_ref[8] = 1
    im1 = sr.transform.matrix(reference,M_ref.reshape((3,3)))
    im2 = sr.transform.matrix(target,M_target.reshape((3,3)))
    diff = ((im1 - im2)**2)[20:-20,20:-20]
    # TODO: do polygon overlap check
    return diff.sum()

def _build_tf(p):
    if N.sum(N.isnan(p) + N.isinf(p)) != 0:
        return N.eye(3)
    else:
        theta,a,b,tx,ty = p
        C = N.cos(theta)
        S = N.sin(theta)
        return N.array([[a*C, -a*S, tx],
                        [a*b*S, a*C, ty],
                        [0,0,1.]])

def _tf_difference(p,p_ref,reference,target):
    """Calculate difference between reference and transformed target."""
    tf_target = _build_tf(p)
    tf_ref = _build_tf(p_ref)
    im1 = sr.transform.matrix(reference,tf_ref)
    im2 = sr.transform.matrix(target,tf_target)
    diff = ((im1 - im2)**2)
    # TODO: do polygon overlap check
    return diff.sum()

def refine(reference,target,p_ref,p_target):
    """Refine registration parameters iteratively."""

    p = scipy.optimize.fmin_cg(_tf_difference,p_target,
                               args=(p_ref,reference,target))
    return p<|MERGE_RESOLUTION|>--- conflicted
+++ resolved
@@ -30,26 +30,15 @@
                 map(N.asarray,[ref_feat_cols,ref_feat_rows,
                                target_feat_cols,target_feat_rows])
 
-<<<<<<< HEAD
         assert len(self.rx) == len(self.ry) == len(self.tx) == len(self.ty), \
                "Equal number of coordinates expected."
 
     def estimate(self):
         """See Digital Image Warping by George Wolberg, p. 54."""
         rx,ry,tx,ty = self.rx,self.ry,self.tx,self.ty
-=======
-    _build_tf = sr.register.register._build_tf
-
-    def tf_model(p):
-        p[2] = 1. # Force b to be 1
-        M = _build_tf(p)
-        tc = N.dot(tcoord,M.T)
-        return N.sqrt(N.sum((rcoord - tc)**2,axis=1))
->>>>>>> 0deb8d6a
 
         nr = len(self)
 
-<<<<<<< HEAD
         U = N.zeros((2*nr,8),dtype=ftype)
         U[:nr,0] = tx
         U[:nr,1] = ty
@@ -64,23 +53,9 @@
         U[nr:,7] = -ty*ry
 
         B = N.concatenate((rx,ry))[:,N.newaxis]
-=======
-    for i in range(3):
-        try:
-            p,ier = S.optimize.leastsq(tf_model,p,maxfev=50000)
-        except:
-            p,ier = p_default, -1
-
-        # trivial outlier rejection
-        d = tf_model(p)
-        mask = (d <= 0.8*d.mean()) | (d <= .25)
-        tcoord = tcoord[mask]
-        rcoord = rcoord[mask]
->>>>>>> 0deb8d6a
 
         M,res,rank,s = scipy.linalg.lstsq(U,B)
 
-<<<<<<< HEAD
         return N.append(M,1).reshape((3,3))
 
     def transform(self,M):
@@ -99,12 +74,6 @@
 
     M = p.estimate()
     return M
-=======
-    if ier != 1:
-        warnings.warn("Sparse registration did not converge.")
-
-    return _build_tf(p), ier
->>>>>>> 0deb8d6a
 
 def rectangle_inside(shape,percent=10):
     """Return a path inside the border defined by shape."""
